linters:
  enable:
  - goimports
  - revive

linters-settings:
<<<<<<< HEAD
  goimports:
    local-prefixes: github.com/zrepl/zrepl

=======
  revive:
    rules:
      - name: time-equal
>>>>>>> dc05cd00
issues:
  exclude-rules:
    - path: _test\.go
      linters:
        - errcheck
    # Disable staticcheck 'Empty body in an if or else branch' as it's useful
    # to put a comment into an empty else-clause that explains why whatever
    # is done in the if-caluse is not necessary if the condition is false.
    - linters:
        - staticcheck
      text: "SA9003:"
<|MERGE_RESOLUTION|>--- conflicted
+++ resolved
@@ -4,15 +4,12 @@
   - revive
 
 linters-settings:
-<<<<<<< HEAD
   goimports:
     local-prefixes: github.com/zrepl/zrepl
-
-=======
   revive:
     rules:
       - name: time-equal
->>>>>>> dc05cd00
+
 issues:
   exclude-rules:
     - path: _test\.go
