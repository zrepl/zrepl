--- conflicted
+++ resolved
@@ -6,12 +6,6 @@
 	"context"
 	"fmt"
 	"os"
-<<<<<<< HEAD
-	"os/exec"
-=======
-	"sort"
-	"strconv"
->>>>>>> 4e13ea46
 	"strings"
 	"syscall"
 
@@ -137,177 +131,4 @@
 		return fmt.Errorf("unknown zfs error while releasing hold with tag %q:\n%s", tag, strings.Join(otherLines, "\n"))
 	}
 	return nil
-<<<<<<< HEAD
-=======
-}
-
-// Idempotent: if the hold doesn't exist, this is not an error
-func ZFSReleaseAllOlderAndIncludingGUID(ctx context.Context, fs string, snapOrBookmarkGuid uint64, tag string) error {
-	return doZFSReleaseAllOlderAndIncOrExcludingGUID(ctx, fs, snapOrBookmarkGuid, tag, true)
-}
-
-// Idempotent: if the hold doesn't exist, this is not an error
-func ZFSReleaseAllOlderThanGUID(ctx context.Context, fs string, snapOrBookmarkGuid uint64, tag string) error {
-	return doZFSReleaseAllOlderAndIncOrExcludingGUID(ctx, fs, snapOrBookmarkGuid, tag, false)
-}
-
-type zfsReleaseAllOlderAndIncOrExcludingGUIDZFSListLine struct {
-	entityType EntityType
-	name       string
-	createtxg  uint64
-	guid       uint64
-	userrefs   uint64 // always 0 for bookmarks
-}
-
-func doZFSReleaseAllOlderAndIncOrExcludingGUID(ctx context.Context, fs string, snapOrBookmarkGuid uint64, tag string, includeGuid bool) error {
-	// TODO channel program support still unreleased but
-	// might be a huge performance improvement
-	// https://github.com/zfsonlinux/zfs/pull/7902/files
-
-	if err := validateZFSFilesystem(fs); err != nil {
-		return errors.Wrap(err, "`fs` is not a valid filesystem path")
-	}
-	if tag == "" {
-		return fmt.Errorf("`tag` must not be empty`")
-	}
-
-	output, err := zfscmd.CommandContext(ctx,
-		"zfs", "list", "-o", "type,name,createtxg,guid,userrefs",
-		"-H", "-t", "snapshot,bookmark", "-r", "-d", "1", fs).CombinedOutput()
-	if err != nil {
-		return &ZFSError{output, errors.Wrap(err, "cannot list snapshots and their userrefs")}
-	}
-
-	lines, err := doZFSReleaseAllOlderAndIncOrExcludingGUIDParseListOutput(output)
-	if err != nil {
-		return errors.Wrap(err, "unexpected ZFS output")
-	}
-
-	releaseSnaps, err := doZFSReleaseAllOlderAndIncOrExcludingGUIDFindSnapshots(snapOrBookmarkGuid, includeGuid, lines)
-	if err != nil {
-		return err
-	}
-
-	if len(releaseSnaps) == 0 {
-		return nil
-	}
-	return ZFSRelease(ctx, tag, releaseSnaps...)
-}
-
-func doZFSReleaseAllOlderAndIncOrExcludingGUIDParseListOutput(output []byte) ([]zfsReleaseAllOlderAndIncOrExcludingGUIDZFSListLine, error) {
-
-	scan := bufio.NewScanner(bytes.NewReader(output))
-
-	var lines []zfsReleaseAllOlderAndIncOrExcludingGUIDZFSListLine
-
-	for scan.Scan() {
-		const numCols = 5
-		comps := strings.SplitN(scan.Text(), "\t", numCols)
-		if len(comps) != numCols {
-			return nil, fmt.Errorf("not %d columns\n%s", numCols, output)
-		}
-		dstype := comps[0]
-		name := comps[1]
-
-		var entityType EntityType
-		switch dstype {
-		case "snapshot":
-			entityType = EntityTypeSnapshot
-		case "bookmark":
-			entityType = EntityTypeBookmark
-		default:
-			return nil, fmt.Errorf("column 0 is %q, expecting \"snapshot\" or \"bookmark\"", dstype)
-		}
-
-		createtxg, err := strconv.ParseUint(comps[2], 10, 64)
-		if err != nil {
-			return nil, fmt.Errorf("cannot parse createtxg %q: %s\n%s", comps[2], err, output)
-		}
-
-		guid, err := strconv.ParseUint(comps[3], 10, 64)
-		if err != nil {
-			return nil, fmt.Errorf("cannot parse guid %q: %s\n%s", comps[3], err, output)
-		}
-
-		var userrefs uint64
-		switch entityType {
-		case EntityTypeBookmark:
-			if comps[4] != "-" {
-				return nil, fmt.Errorf("entity type \"bookmark\" should have userrefs=\"-\", got %q", comps[4])
-			}
-			userrefs = 0
-		case EntityTypeSnapshot:
-			userrefs, err = strconv.ParseUint(comps[4], 10, 64) // shadow
-			if err != nil {
-				return nil, fmt.Errorf("cannot parse userrefs %q: %s\n%s", comps[4], err, output)
-			}
-		default:
-			panic(entityType)
-		}
-
-		lines = append(lines, zfsReleaseAllOlderAndIncOrExcludingGUIDZFSListLine{
-			entityType: entityType,
-			name:       name,
-			createtxg:  createtxg,
-			guid:       guid,
-			userrefs:   userrefs,
-		})
-	}
-
-	return lines, nil
-
-}
-
-func doZFSReleaseAllOlderAndIncOrExcludingGUIDFindSnapshots(snapOrBookmarkGuid uint64, includeGuid bool, lines []zfsReleaseAllOlderAndIncOrExcludingGUIDZFSListLine) (releaseSnaps []string, err error) {
-
-	// sort lines by createtxg,(snap < bookmark)
-	// we cannot do this using zfs list -s because `type` is not a
-	sort.Slice(lines, func(i, j int) (less bool) {
-		if lines[i].createtxg == lines[j].createtxg {
-			iET := func(t EntityType) int {
-				switch t {
-				case EntityTypeSnapshot:
-					return 0
-				case EntityTypeBookmark:
-					return 1
-				default:
-					panic("unexpected entity type " + t.String())
-				}
-			}
-			return iET(lines[i].entityType) < iET(lines[j].entityType)
-		}
-		return lines[i].createtxg < lines[j].createtxg
-	})
-
-	// iterate over snapshots oldest to newest and collect snapshots that have holds and
-	// are older than (inclusive or exclusive, depends on includeGuid) a snapshot or bookmark
-	// with snapOrBookmarkGuid
-	foundGuid := false
-	for _, line := range lines {
-		if line.guid == snapOrBookmarkGuid {
-			foundGuid = true
-		}
-		if line.userrefs > 0 {
-			if !foundGuid || (foundGuid && includeGuid) {
-				// only snapshots have userrefs > 0, no need to check entityType
-				releaseSnaps = append(releaseSnaps, line.name)
-			}
-		}
-		if foundGuid {
-			// The secondary key in sorting (snap < bookmark) guarantees that we
-			//   A) either found the snapshot with snapOrBookmarkGuid
-			//   B) or no snapshot with snapGuid exists, but one or more bookmarks of it exists
-			// In the case of A, we already added the snapshot to releaseSnaps if includeGuid requests it,
-			// and can ignore possible subsequent bookmarks of the snapshot.
-			// In the case of B, there is nothing to add to releaseSnaps.
-			break
-		}
-	}
-
-	if !foundGuid {
-		return nil, fmt.Errorf("cannot find snapshot or bookmark with guid %v", snapOrBookmarkGuid)
-	}
-
-	return releaseSnaps, nil
->>>>>>> 4e13ea46
 }